/*********************************************************************
 * Software License Agreement (BSD License)
 *
 *  Copyright (c) 2017, Bielefeld University
 *  All rights reserved.
 *
 *  Redistribution and use in source and binary forms, with or without
 *  modification, are permitted provided that the following conditions
 *  are met:
 *
 *   * Redistributions of source code must retain the above copyright
 *     notice, this list of conditions and the following disclaimer.
 *   * Redistributions in binary form must reproduce the above
 *     copyright notice, this list of conditions and the following
 *     disclaimer in the documentation and/or other materials provided
 *     with the distribution.
 *   * Neither the name of Bielefeld University nor the names of its
 *     contributors may be used to endorse or promote products derived
 *     from this software without specific prior written permission.
 *
 *  THIS SOFTWARE IS PROVIDED BY THE COPYRIGHT HOLDERS AND CONTRIBUTORS
 *  "AS IS" AND ANY EXPRESS OR IMPLIED WARRANTIES, INCLUDING, BUT NOT
 *  LIMITED TO, THE IMPLIED WARRANTIES OF MERCHANTABILITY AND FITNESS
 *  FOR A PARTICULAR PURPOSE ARE DISCLAIMED. IN NO EVENT SHALL THE
 *  COPYRIGHT OWNER OR CONTRIBUTORS BE LIABLE FOR ANY DIRECT, INDIRECT,
 *  INCIDENTAL, SPECIAL, EXEMPLARY, OR CONSEQUENTIAL DAMAGES (INCLUDING,
 *  BUT NOT LIMITED TO, PROCUREMENT OF SUBSTITUTE GOODS OR SERVICES;
 *  LOSS OF USE, DATA, OR PROFITS; OR BUSINESS INTERRUPTION) HOWEVER
 *  CAUSED AND ON ANY THEORY OF LIABILITY, WHETHER IN CONTRACT, STRICT
 *  LIABILITY, OR TORT (INCLUDING NEGLIGENCE OR OTHERWISE) ARISING IN
 *  ANY WAY OUT OF THE USE OF THIS SOFTWARE, EVEN IF ADVISED OF THE
 *  POSSIBILITY OF SUCH DAMAGE.
 *********************************************************************/

/* Authors: Robert Haschke */

#include <moveit/task_constructor/container_p.h>
#include <moveit/task_constructor/merge.h>
#include <moveit/planning_scene/planning_scene.h>

#include <ros/console.h>

#include <memory>
#include <iostream>
#include <algorithm>
#include <boost/range/adaptor/reversed.hpp>
#include <functional>

using namespace std::placeholders;

namespace moveit { namespace task_constructor {

ContainerBasePrivate::ContainerBasePrivate(ContainerBase *me, const std::string &name)
   : StagePrivate(me, name)
{
	pending_backward_.reset(new Interface);
	pending_forward_.reset(new Interface);
}

ContainerBasePrivate::const_iterator ContainerBasePrivate::childByIndex(int index, bool for_insert) const {
	if (!for_insert && index < 0)
		--index;
	const_iterator position = children_.begin();
	if (index > 0) {
		for (auto end = children_.end(); index > 0 && position != end; --index)
			++position;
	} else if (++index <= 0) {
		container_type::const_reverse_iterator from_end = children_.rbegin();
		for (auto end = children_.rend(); index < 0 && from_end != end; ++index)
			++from_end;
		position = index < 0 ? children_.end() : from_end.base();
	}
	return position;
}

bool ContainerBasePrivate::traverseStages(const ContainerBase::StageCallback &processor,
                                          unsigned int cur_depth, unsigned int max_depth) const {
	if (cur_depth >= max_depth)
		return true;

	for (auto &stage : children_) {
		if (!processor(*stage, cur_depth))
			continue;
		const ContainerBasePrivate *container = dynamic_cast<const ContainerBasePrivate*>(stage->pimpl());
		if (container)
			container->traverseStages(processor, cur_depth+1, max_depth);
	}
	return true;
}

bool ContainerBasePrivate::canCompute() const
{
	// call the method of the public interface
	return static_cast<ContainerBase*>(me_)->canCompute();
}

bool ContainerBasePrivate::compute()
{
	// call the method of the public interface
	return static_cast<ContainerBase*>(me_)->compute();
}

void ContainerBasePrivate::copyState(Interface::iterator external, const InterfacePtr& target, bool updated) {
	// TODO: update internal's prio from external's new priority
	if (updated)
		return;

	// create a clone of external state within target interface (child's starts() or ends())
	InterfaceState& internal = *target->clone(*external);
	// and remember the mapping between them
	internal_to_external_.insert(std::make_pair(&internal, external));
}

void ContainerBasePrivate::liftSolution(SolutionBase& solution,
                                        const InterfaceState *internal_from, const InterfaceState *internal_to)
{
	// add solution to existing or new start state
	auto it = internal_to_external_.find(internal_from);
	if (it != internal_to_external_.end()) {
		// connect solution to existing start state
		solution.setStartState(*it->second);
	} else {
		// spawn a new state in previous stage
		Interface::iterator external = prevEnds()->add(InterfaceState(*internal_from), NULL, &solution);
		internal_to_external_.insert(std::make_pair(internal_from, external));
	}

	// add solution to existing or new end state
	it = internal_to_external_.find(internal_to);
	if (it != internal_to_external_.end()) {
		// connect solution to existing start state
		solution.setEndState(*it->second);
	} else {
		// spawn a new state in next stage
		Interface::iterator external = nextStarts()->add(InterfaceState(*internal_to), &solution, NULL);
		internal_to_external_.insert(std::make_pair(internal_to, external));
	}
}


ContainerBase::ContainerBase(ContainerBasePrivate *impl)
   : Stage(impl)
{
}

size_t ContainerBase::numChildren() const
{
	return pimpl()->children().size();
}

bool ContainerBase::traverseChildren(const ContainerBase::StageCallback &processor) const
{
	return pimpl()->traverseStages(processor, 0, 1);
}
bool ContainerBase::traverseRecursively(const ContainerBase::StageCallback &processor) const
{
	if (!processor(*this, 0))
		return false;
	return pimpl()->traverseStages(processor, 1, UINT_MAX);
}

bool ContainerBase::insert(Stage::pointer &&stage, int before)
{
	StagePrivate *impl = stage->pimpl();
	if (impl->parent() != nullptr || numSolutions() != 0) {
		ROS_ERROR("cannot re-parent stage");
		return false;
	}

	ContainerBasePrivate::const_iterator where = pimpl()->childByIndex(before, true);
	ContainerBasePrivate::iterator it = pimpl()->children_.insert(where, std::move(stage));
	impl->setHierarchy(this, it);
	return true;
}

bool ContainerBase::remove(int pos)
{
	ContainerBasePrivate::const_iterator it = pimpl()->childByIndex(pos, false);
	(*it)->pimpl()->setHierarchy(nullptr, ContainerBasePrivate::iterator());
	pimpl()->children_.erase(it);
	return true;
}

void ContainerBase::clear()
{
	pimpl()->children_.clear();
}

void ContainerBase::exposePropertiesOfChild(int child, const std::initializer_list<std::string>& names)
{
	auto impl = pimpl();
	ContainerBasePrivate::const_iterator child_it = impl->childByIndex(child, false);
	if (child_it == impl->children().end())
		throw std::runtime_error("invalid child index");

	auto &child_props = (*child_it)->properties();
	// declare variables
	child_props.exposeTo(impl->properties_, names);
	// configure inheritance
	child_props.configureInitFrom(Stage::PARENT, names);
}

void ContainerBase::exposePropertyOfChildAs(int child, const std::string& child_property_name,
                                            const std::string& parent_property_name)
{
	auto impl = pimpl();
	ContainerBasePrivate::const_iterator child_it = impl->childByIndex(child, false);
	if (child_it == impl->children().end())
		throw std::runtime_error("invalid child index");

	auto &child_props = (*child_it)->properties();
	// declare variables
	child_props.exposeTo(impl->properties_, child_property_name, parent_property_name);
	// configure inheritance
	child_props.property(child_property_name).configureInitFrom(Stage::PARENT, parent_property_name);
}

void ContainerBase::reset()
{
	auto impl = pimpl();

	// recursively reset children
	for (auto& child: impl->children())
		child->reset();

	// clear buffer interfaces
	impl->pending_backward_->clear();
	impl->pending_forward_->clear();
	// ... and state mapping
	impl->internal_to_external_.clear();

	Stage::reset();
}

void ContainerBase::init(const moveit::core::RobotModelConstPtr& robot_model)
{
	auto impl = pimpl();
	auto& children = impl->children();

	Stage::init(robot_model);

	// we need to have some children to do the actual work
	if (children.empty())
		throw InitStageException(*this, "no children");

	// recursively init all children and accumulate errors
	InitStageException errors;
	for (auto& child : children) {
		try { child->init(robot_model); } catch (InitStageException &e) { errors.append(e); }
	}

	if (errors) throw errors;
}

void ContainerBase::validateConnectivity() const
{
	InitStageException errors;
	for (const auto& child : pimpl()->children()) {
		// check that child's required interface is provided
		InterfaceFlags required = child->pimpl()->requiredInterface();
		InterfaceFlags actual = child->pimpl()->interfaceFlags();
		if ((required & actual) != required)
			errors.push_back(*child, "required interface is not satisfied");

		// recursively validate all children and accumulate errors
		ContainerBase* child_container = dynamic_cast<ContainerBase*>(child.get());
		if (!child_container) continue;  // only containers provide validateConnectivity()
		try { child_container->validateConnectivity(); } catch (InitStageException &e) { errors.append(e); }
	}

	if (errors) throw errors;
}

std::ostream& operator<<(std::ostream& os, const ContainerBase& container) {
	ContainerBase::StageCallback processor = [&os](const Stage& stage, int depth) -> bool {
		os << std::string(2*depth, ' ') << *stage.pimpl() << std::endl;
		return true;
	};
	container.traverseRecursively(processor);
	return os;
}


struct SolutionCollector {
	SolutionCollector(size_t max_depth) : max_depth(max_depth) {}

	void operator()(const SolutionSequence::container_type& trace, double cost) {
		// traced path should not extend past container boundaries
		assert(trace.size() <= max_depth);
		solutions.emplace_back(std::make_pair(trace, cost));
	}

	typedef std::list<std::pair<SolutionSequence::container_type, double>> SolutionCostPairs;
	SolutionCostPairs solutions;
	const size_t max_depth;
};

void updateStateCosts(const SolutionSequence::container_type &partial_solution_path,
                      const InterfaceState::Priority &prio) {
	for (const SolutionBase* solution : partial_solution_path) {
		// here it suffices to update the start state, because the end state is the start state
		// of the next solution (they are all connected)
		InterfaceState* state = const_cast<InterfaceState*>(solution->start());
		if (state->owner()) state->owner()->updatePriority(state, prio);
	}
	// finally update the end state of the last solution
	if (partial_solution_path.empty()) return;
	InterfaceState* state = const_cast<InterfaceState*>(partial_solution_path.back()->end());
	if (state->owner()) state->owner()->updatePriority(state, prio);
}

void SerialContainer::onNewSolution(const SolutionBase &current)
{
	auto impl = pimpl();
	const StagePrivate *creator = current.creator();
	auto& children = impl->children();

	// find number of stages before and after creator stage
	size_t num_before = 0, num_after = 0;
	for (auto it = children.begin(), end = children.end(); it != end; ++it, ++num_before)
		if ((*it)->pimpl() == creator)
			break;
	assert(num_before < children.size());  // creator should be one of our children
	num_after = children.size()-1 - num_before;

	SolutionSequence::container_type trace; trace.reserve(children.size());

	// find all incoming solution paths ending at current solution
	SolutionCollector incoming(num_before);
	traverse<Interface::BACKWARD>(current, std::ref(incoming), trace);

	// find all outgoing solution paths starting at current solution
	SolutionCollector outgoing(num_after);
	traverse<Interface::FORWARD>(current, std::ref(outgoing), trace);

	// collect (and sort) all solutions spanning from start to end of this container
	ordered<SolutionSequence> sorted;
	SolutionSequence::container_type solution;
	solution.reserve(children.size());
	for (auto& in : incoming.solutions) {
		for (auto& out : outgoing.solutions) {
			InterfaceState::Priority prio(in.first.size() + 1 + out.first.size(),
			                              in.second + current.cost() + out.second);
			// found a complete solution path connecting start to end?
			if (prio.depth() == children.size()) {
				if (std::isinf(prio.cost()))
					continue;  // don't propagate failures
				assert(solution.empty());
				// insert incoming solutions in reverse order
				solution.insert(solution.end(), in.first.rbegin(), in.first.rend());
				// insert current solution
				solution.push_back(&current);
				// insert outgoing solutions in normal order
				solution.insert(solution.end(), out.first.begin(), out.first.end());
				// store solution in sorted list
				sorted.insert(SolutionSequence(std::move(solution), prio.cost(), impl));
			} else if (prio.depth() > 1) {
				// update state priorities along the whole partial solution path
				updateStateCosts(in.first, prio);
				updateStateCosts({&current}, prio);
				updateStateCosts(out.first, prio);
			}
		}
	}

	// store new solutions (in sorted)
	for (auto it = sorted.begin(), end = sorted.end(); it != end; ++it) {
		auto inserted = impl->solutions_.insert(std::move(*it));
		impl->liftSolution(*inserted, inserted->internalStart(), inserted->internalEnd());
		impl->newSolution(*inserted);
	}
}


SerialContainer::SerialContainer(SerialContainerPrivate *impl)
   : ContainerBase(impl)
{}
SerialContainer::SerialContainer(const std::string &name)
   : SerialContainer(new SerialContainerPrivate(this, name))
{}

void SerialContainer::reset()
{
	auto impl = pimpl();

	// clear queues
	impl->solutions_.clear();

	// recursively reset children
	ContainerBase::reset();
}

SerialContainerPrivate::SerialContainerPrivate(SerialContainer *me, const std::string &name)
   : ContainerBasePrivate(me, name)
{}

// a serial container's required interface is derived from the required input interface
// of the first child and the required output interface of the last child
InterfaceFlags SerialContainerPrivate::requiredInterface() const
{
	if (children().empty())
		return UNKNOWN;
	return (children().front()->pimpl()->interfaceFlags() & INPUT_IF_MASK)
	      | (children().back()->pimpl()->interfaceFlags() & OUTPUT_IF_MASK);
}

// connect cur stage to its predecessor and successor by setting the push interface pointers
// return true if cur stage should be scheduled for a second sweep
bool SerialContainerPrivate::connect(container_type::const_iterator cur)
{
	StagePrivate* const cur_impl = **cur;
	InterfaceFlags required = cur_impl->requiredInterface();

	// get iterators to prev / next stage in sequence
	auto prev = cur; --prev;
	auto next = cur; ++next;

	// set push forward connection using next's starts
	if ((required == UNKNOWN || required & WRITES_NEXT_START)
	    && next != children().end()) // last child has not a next one
		cur_impl->setNextStarts((*next)->pimpl()->starts());

	// set push backward connection using prev's ends
	if ((required == UNKNOWN || required & WRITES_PREV_END)
	    && cur != children().begin())  // first child has not a previous one
		cur_impl->setPrevEnds((*prev)->pimpl()->ends());

	// schedule stage with unknown interface for 2nd sweep
	return required == UNKNOWN;
}

/* Establishing the interface connections, we face a chicken-egg-problem:
 * To establish a connection, a predecessors/successors pull interface is
 * assigned to the current's stage push interface.
 * However, propagating stages (in auto-detection mode) can only create
 * their pull interfaces if the corresponding, opposite-side push interface
 * is present already (because that's the mechanism to determine the supported
 * propagation directions).
 *
 * Hence, we need to resolve this by performing two sweeps:
 * - initialization, assuming both propagation directions should be supported,
 *   thus generating both pull interfaces, i.e. providing the egg
 * - stripping down the interfaces to the actual context
 *   This context is provided by two stages pushing from both ends
 *   into a (potentially long) sequence of propagating stages (tbd).
 */
void SerialContainer::init(const moveit::core::RobotModelConstPtr& robot_model)
{
	// reset pull interfaces
	auto impl = pimpl();
	impl->starts_.reset();
	impl->ends_.reset();

	ContainerBase::init(robot_model); // throws if there are no children

	auto start = impl->children().begin();
	auto last = --impl->children().end();

	// connect first / last child's push interfaces to our pending_* buffers
	// if they require pushing
	impl->setChildsPushBackwardInterface(**start);
	impl->setChildsPushForwardInterface(**last);

	// initialize and connect remaining children in two sweeps
	// to allow interface auto-detection for propagating stages
	auto first_unknown = start;  // pointer to first stage with unknown interface
	for (auto cur = start, end = impl->children().end(); cur != end; ++cur) {
		// 1st sweep: connect everything potentially possible,
		// remembering start of unknown sub sequence
		if (impl->connect(cur));
		else { // reached a stage with known interface
			// 2nd sweep: prune interfaces from [first_unknown, cur)
			impl->pruneInterfaces(first_unknown, cur);
			// restart with first_unknown = ++cur
			first_unknown = cur; ++first_unknown;
		}
	}
	// prune stages [first_unknown, end())
	impl->pruneInterfaces(first_unknown, impl->children().end());

	// initialize this' pull interfaces if first/last child pulls
	if (const InterfacePtr& target = (*start)->pimpl()->starts())
		impl->starts_.reset(new Interface(std::bind(&SerialContainerPrivate::copyState, impl,
		                                            std::placeholders::_1, std::cref(target),
		                                            std::placeholders::_2)));
	if (const InterfacePtr& target = (*last)->pimpl()->ends())
		impl->ends_.reset(new Interface(std::bind(&SerialContainerPrivate::copyState, impl,
		                                          std::placeholders::_1, std::cref(target),
		                                          std::placeholders::_2)));
}

// called by parent asking for pruning of this' interface
void SerialContainerPrivate::pruneInterface(InterfaceFlags accepted) {
	if (children().empty()) return;

	// We only need to deal with the special case of the whole sequence to be pruned.
	if (accepted != PROPAGATE_BOTHWAYS && // will interface be restricted at all?
	    children().front()->pimpl()->interfaceFlags() == PROPAGATE_BOTHWAYS)  // still undecided?
	{
		pruneInterfaces(children().begin(), children().end(), accepted);

		// reset my pull interfaces, if first/last child don't pull anymore
		if (!children().front()->pimpl()->starts())
			starts_.reset();
		if (!children().back()->pimpl()->ends())
			ends_.reset();
	}
	if (interfaceFlags() == UNKNOWN)
		throw InitStageException(*me(), "failed to derive propagation direction");
}

// called by init() to prune interfaces for children in range [first, last)
// this function determines the feasible propagation directions
void SerialContainerPrivate::pruneInterfaces(container_type::const_iterator first,
                                             container_type::const_iterator end)
{
	if (first == end) return;  // nothing to do in this case

	// determine accepted interface from available push interfaces
	InterfaceFlags accepted;

	// if first stage ...
	if (first != children().begin()) {
		auto prev = first; --prev; // pointer to previous stage
		// ... pushes forward, we accept forward propagation
		if ((*prev)->pimpl()->requiredInterface() & WRITES_NEXT_START)
			accepted |= PROPAGATE_FORWARDS;
		// ... pulls backward, we accept backward propagation
		if ((*prev)->pimpl()->requiredInterface() & READS_END)
			accepted |= PROPAGATE_BACKWARDS;
	} // else: for first child we cannot determine the interface yet

	// if end stage ...
	if (end != children().end()) {
		// ... pushes backward, we accept backward propagation
		if ((*end)->pimpl()->requiredInterface() & WRITES_PREV_END)
			accepted |= PROPAGATE_BACKWARDS;
		// ... pulls forward, we accept forward propagation
		if ((*end)->pimpl()->requiredInterface() & READS_START)
			accepted |= PROPAGATE_FORWARDS;
	} // else: for last child we cannot determine the interface yet

	// nothing to do if:
	// - accepted == 0: interface still unknown
	// - accepted == PROPAGATE_FORWARDS | PROPAGATE_BACKWARDS: no change
	if (accepted != UNKNOWN && accepted != InterfaceFlags({PROPAGATE_FORWARDS, PROPAGATE_BACKWARDS}))
		pruneInterfaces(first, end, accepted);
}

// prune interface for children in range [first, last) to given direction
void SerialContainerPrivate::pruneInterfaces(container_type::const_iterator first,
                                             container_type::const_iterator end,
                                             InterfaceFlags accepted)
{
	// 1st sweep: remove push interfaces
	for (auto it = first; it != end; ++it) {
		StagePrivate* impl = (*it)->pimpl();
		// range should only contain stages with unknown required interface
		assert(impl->requiredInterface() == UNKNOWN);

		// remove push interfaces
		if (!(accepted & PROPAGATE_BACKWARDS))
			impl->setPrevEnds(InterfacePtr());

		if (!(accepted & PROPAGATE_FORWARDS))
			impl->setNextStarts(InterfacePtr());
	}
	// 2nd sweep: recursively prune children
	for (auto it = first; it != end; ++it) {
		StagePrivate* impl = (*it)->pimpl();
		impl->pruneInterface(accepted);
	}
}

void SerialContainer::validateConnectivity() const
{
	auto impl = pimpl();
	InitStageException errors;

	// check that input / output interface of first / last child matches this' resp. interface
	if (!impl->children().empty()) {
		const StagePrivate* start = impl->children().front()->pimpl();
		if ((start->interfaceFlags() & INPUT_IF_MASK) != (this->pimpl()->interfaceFlags() & INPUT_IF_MASK))
			errors.push_back(*this, "input interface of '" + start->name() + "' doesn't match mine");

		const StagePrivate* last = impl->children().back()->pimpl();
		if ((last->interfaceFlags() & OUTPUT_IF_MASK) != (this->pimpl()->interfaceFlags() & OUTPUT_IF_MASK))
			errors.push_back(*this, "output interface of '" + last->name() + "' doesn't match mine");
	}

	// validate connectivity of children amongst each other
	// ContainerBase::validateConnectivity() ensures that required push interfaces are present,
	// that is, neighbouring stages have a corresponding pull interface.
	// Here, it remains to check that - if a child requires a pull interface - it's indeed feeded.
	for (auto cur = impl->children().begin(), end = impl->children().end(); cur != end; ++cur) {
		const StagePrivate* const cur_impl = **cur;
		InterfaceFlags required = cur_impl->requiredInterface();

		// get iterators to prev / next stage in sequence
		auto prev = cur; --prev;
		auto next = cur; ++next;

		// start pull interface fed?
		if (cur != impl->children().begin() &&  // first child has not a previous one
		    (required & READS_START) && !(*prev)->pimpl()->nextStarts())
			errors.push_back(**cur, "end interface is not fed");

		// end pull interface fed?
		if (next != end && // last child has not a next one
		    (required & READS_END) && !(*next)->pimpl()->prevEnds())
			errors.push_back(**cur, "end interface is not fed");
	}

	// recursively validate children
	try { ContainerBase::validateConnectivity(); } catch (InitStageException& e) { errors.append(e); }

	if (errors) throw errors;
}

bool SerialContainer::canCompute() const
{
	size_t num_finished = 0;
	for(const auto& stage : pimpl()->children()) {
		if (!stage->pimpl()->canCompute())
			++num_finished;
	}
	return num_finished < pimpl()->children().size();
}

bool SerialContainer::compute()
{
	bool computed = false;
	for(const auto& stage : pimpl()->children()) {
		try {
			if(!stage->pimpl()->canCompute())
				continue;

			ROS_INFO("Computing stage '%s'", stage->name().c_str());
			bool success = stage->pimpl()->compute();
			computed = true;
			ROS_INFO("Stage '%s': %s", stage->name().c_str(), success ? "succeeded" : "failed");
		} catch (const Property::error &e) {
			stage->reportPropertyError(e);
		}
	}
	return computed;
}

size_t SerialContainer::numSolutions() const
{
	return pimpl()->solutions_.size();
}

void SerialContainer::processSolutions(const ContainerBase::SolutionProcessor &processor) const
{
	for(const SolutionBase& s : pimpl()->solutions_)
		if (!processor(s))
			break;
}

template <Interface::Direction dir>
void SerialContainer::traverse(const SolutionBase &start, const SolutionProcessor &cb,
                               SolutionSequence::container_type &trace, double trace_cost)
{
	const InterfaceState::Solutions& solutions = start.trajectories<dir>();
	if (solutions.empty())  // if we reached the end, call the callback
		cb(trace, trace_cost);
	else for (SolutionBase* successor : solutions) {
		trace.push_back(successor);
		trace_cost += successor->cost();

		traverse<dir>(*successor, cb, trace, trace_cost);

		trace_cost -= successor->cost();
		trace.pop_back();
	}
}


void WrappedSolution::fillMessage(moveit_task_constructor_msgs::Solution &solution,
                                  Introspection *introspection) const
{
	wrapped_->fillMessage(solution, introspection);
}

ParallelContainerBasePrivate::ParallelContainerBasePrivate(ParallelContainerBase *me, const std::string &name)
   : ContainerBasePrivate(me, name)
{
}

// A parallel container's required interface is derived from the required interfaces of all of its children.
// They must not conflict to each other. Otherwise an InitStageException is thrown.
InterfaceFlags ParallelContainerBasePrivate::requiredInterface() const
{
	if (children().empty())
		return UNKNOWN;
	/* The interfaces of all children need to be consistent with each other. Allowed combinations are:
	 * ❘ ❘ = ❘  (connecting stages)
	 * ↑ ↑ = ↑  (backward propagating)
	 * ↓ ↓ = ↓  (forward propagating)
	 * ↑ ↓ = ⇅ = ⇅ ↑ = ⇅ ↓  (propagating in both directions)
	 * ↕ ↕ = ↕  (generating)
	 */

	InterfaceFlags accumulated = children().front()->pimpl()->requiredInterface();
	for (const Stage::pointer& stage : children()) {
		InterfaceFlags current = stage->pimpl()->requiredInterface();
		if (accumulated != PROPAGATE_BOTHWAYS &&
		    (accumulated & current) == current)  // all flags of current are already available in accumulated
			continue;

		bool current_is_propagating = (current == PROPAGATE_BOTHWAYS ||
		                               current == PROPAGATE_FORWARDS ||
		                               current == PROPAGATE_BACKWARDS);

		if (current_is_propagating && accumulated != CONNECT && accumulated != GENERATE)
			accumulated |= current;  // propagating is compatible to all except CONNECT and GENERATE
		else
			throw InitStageException(*me(), "child '" + stage->name() + "' has conflicting interface to previous children");
	}
	return accumulated;
}

void ParallelContainerBasePrivate::pruneInterface(InterfaceFlags accepted)
{
	// forward pruning to all children with UNKNOWN required interface
	for (const Stage::pointer& stage : children()) {
		if (stage->pimpl()->requiredInterface() == UNKNOWN)
			stage->pimpl()->pruneInterface(accepted);
	}
}

void ParallelContainerBasePrivate::onNewExternalState(Interface::Direction dir, Interface::iterator external, bool updated) {
	for (const Stage::pointer& stage : children())
		copyState(external, stage->pimpl()->pullInterface(dir), updated);
}


ParallelContainerBase::ParallelContainerBase(ParallelContainerBasePrivate *impl)
   : ContainerBase(impl)
{}
ParallelContainerBase::ParallelContainerBase(const std::string &name)
   : ParallelContainerBase(new ParallelContainerBasePrivate(this, name))
{}

void ParallelContainerBase::reset()
{
	// recursively reset children
	ContainerBase::reset();
	// clear buffers
	auto impl = pimpl();
	impl->solutions_.clear();
	impl->failures_.clear();
	impl->wrapped_solutions_.clear();
	impl->created_solutions_.clear();
	impl->states_.clear();
}

/* States received by the container need to be copied to all children's pull interfaces.
 * States generated by children can be directly forwarded into the container's push interfaces.
 */
void ParallelContainerBase::init(const moveit::core::RobotModelConstPtr& robot_model)
{
	// recursively init children
	ContainerBase::init(robot_model);
	auto impl = pimpl();

	// determine the union of interfaces required by children
	// TODO: should we better use the least common interface?
	InterfaceFlags required = impl->requiredInterface();

	// initialize this' pull connections
	impl->starts().reset(required & READS_START
	                     ? new Interface(std::bind(&ParallelContainerBasePrivate::onNewExternalState,
	                                               impl, Interface::FORWARD, std::placeholders::_1, std::placeholders::_2))
	                     : nullptr);
	impl->ends().reset(required & READS_END
	                   ? new Interface(std::bind(&ParallelContainerBasePrivate::onNewExternalState,
	                                             impl, Interface::BACKWARD, std::placeholders::_1, std::placeholders::_2))
	                   : nullptr);

	// initialize push connections of children according to their demands
	for (const Stage::pointer& stage : impl->children()) {
		impl->setChildsPushForwardInterface(*stage);
		impl->setChildsPushBackwardInterface(*stage);
	}
}

void ParallelContainerBase::validateConnectivity() const
{
	InitStageException errors;
	auto impl = pimpl();
	InterfaceFlags my_interface = impl->interfaceFlags();
	InterfaceFlags children_interfaces;

	// check that input / output interfaces of all children are handled by my interface
	for (const auto& child : pimpl()->children()) {
		InterfaceFlags current = child->pimpl()->interfaceFlags();
		children_interfaces |= current;  // compute union of all children interfaces
		if ((current & my_interface) != current)
			errors.push_back(*this, "interface of child '" + child->name() + "' doesn't match mine");
	}
	// check that there is a child matching the expected push interfaces
	if ((my_interface & GENERATE) != (children_interfaces & GENERATE))
		errors.push_back(*this, "no child provides expected push interface");

	// recursively validate children
	try { ContainerBase::validateConnectivity(); } catch (InitStageException& e) { errors.append(e); }

	if (errors) throw errors;
}

size_t ParallelContainerBase::numSolutions() const
{
	return pimpl()->solutions_.size();
}

void ParallelContainerBase::processSolutions(const Stage::SolutionProcessor &processor) const
{
	for(const SolutionBase* s : pimpl()->solutions_)
		if (!processor(*s))
			break;
}

size_t ParallelContainerBase::numFailures() const
{
	return pimpl()->failures_.size();
}

void ParallelContainerBase::processFailures(const Stage::SolutionProcessor &processor) const
{
	for(const SolutionBase* f : pimpl()->failures_)
		if (!processor(*f))
			break;
}

void ParallelContainerBase::onNewSolution(const SolutionBase& s)
{
	liftSolution(&s);
}

void ParallelContainerBase::liftSolution(const SolutionBase* solution, double cost)
{
	auto impl = pimpl();
	// create new WrappedSolution instance
	auto wit = impl->wrapped_solutions_.insert(impl->wrapped_solutions_.end(), WrappedSolution(impl, solution, cost));

	if (wit->isFailure()) {
		wit->setStartState(*solution->start());
		wit->setEndState(*solution->end());
		impl->failures_.push_back(&*wit);
	} else {
		impl->solutions_.insert(&*wit);
		impl->liftSolution(*wit, solution->start(), solution->end());
	}
	impl->newSolution(*wit);
}

void ParallelContainerBase::spawn(InterfaceState &&state, SubTrajectory&& t)
{
	auto impl = pimpl();
	assert(impl->prevEnds() && impl->nextStarts());

	// store newly created solution (otherwise it's lost)
	auto it = impl->created_solutions_.insert(impl->created_solutions_.end(), std::move(t));

	if (it->isFailure()) {
		// attach state (different for start / end) to trajectory
		auto state_it = impl->states_.insert(impl->states_.end(), InterfaceState(state));
		it->setStartState(*state_it);
		state_it = impl->states_.insert(impl->states_.end(), std::move(state));
		it->setEndState(*state_it);
		impl->failures_.push_back(&*it);
	} else {
		// directly spawn states into push interfaces
		impl->prevEnds()->add(InterfaceState(state), NULL, &*it);
		impl->nextStarts()->add(std::move(state), &*it, NULL);
		impl->solutions_.insert(&*it);
	}
	impl->newSolution(*it);
}

void ParallelContainerBase::sendForward(const InterfaceState& from, InterfaceState&& to, SubTrajectory&& t)
{
	auto impl = pimpl();
	assert(impl->nextStarts());

	// store newly created solution (otherwise it's lost)
	auto it = impl->created_solutions_.insert(impl->created_solutions_.end(), std::move(t));
	it->setStartState(from);

	if (it->isFailure()) {
		auto state_it = impl->states_.insert(impl->states_.end(), std::move(to));
		it->setEndState(*state_it);
		impl->failures_.push_back(&*it);
	} else {
		impl->nextStarts()->add(std::move(to), &*it, NULL);
		impl->solutions_.insert(&*it);
	}
	impl->newSolution(*it);
}

void ParallelContainerBase::sendBackward(InterfaceState&& from, const InterfaceState& to, SubTrajectory&& t)
{
	auto impl = pimpl();
	assert(impl->prevEnds());

	// store newly created solution (otherwise it's lost)
	auto it = impl->created_solutions_.insert(impl->created_solutions_.end(), std::move(t));
	it->setEndState(to);

	if (it->isFailure()) {
		auto state_it = impl->states_.insert(impl->states_.end(), std::move(from));
		it->setStartState(*state_it);
		impl->failures_.push_back(&*it);
	} else {
		impl->prevEnds()->add(std::move(from), NULL, &*it);
		impl->solutions_.insert(&*it);
	}
	impl->newSolution(*it);
}


WrapperBasePrivate::WrapperBasePrivate(WrapperBase *me, const std::string &name)
   : ParallelContainerBasePrivate(me, name)
{}


WrapperBase::WrapperBase(const std::string &name, Stage::pointer &&child)
   : WrapperBase(new WrapperBasePrivate(this, name), std::move(child))
{}

WrapperBase::WrapperBase(WrapperBasePrivate *impl, Stage::pointer &&child)
   : ParallelContainerBase(impl)
{
	if (child) insert(std::move(child));
}

bool WrapperBase::insert(Stage::pointer &&stage, int before)
{
	// restrict num of children to one
	if (numChildren() > 0)
		return false;
	return ParallelContainerBase::insert(std::move(stage), before);
}

Stage* WrapperBase::wrapped()
{
	return pimpl()->children().empty() ? nullptr : pimpl()->children().front().get();
}

bool WrapperBase::canCompute() const
{
	return wrapped()->pimpl()->canCompute();
}

bool WrapperBase::compute()
{
	try {
		size_t num_before = numSolutions();
		wrapped()->pimpl()->compute();
		return numSolutions() > num_before;
	} catch (const Property::error &e) {
		wrapped()->reportPropertyError(e);
	}
	return false;
}


bool Alternatives::canCompute() const
{
	for (const auto& stage : pimpl()->children())
		if (stage->pimpl()->canCompute())
			return true;
	return false;
}

bool Alternatives::compute()
{
	bool success = false;
	for (const auto& stage : pimpl()->children()) {
		try {
			success |= stage->pimpl()->compute();
		} catch (const Property::error &e) {
			stage->reportPropertyError(e);
		}
	}
	return success;
}


void Fallbacks::reset()
{
	active_child_ = nullptr;
	ParallelContainerBase::reset();
}

void Fallbacks::init(const moveit::core::RobotModelConstPtr& robot_model)
{
	ParallelContainerBase::init(robot_model);
	active_child_ = pimpl()->children().front().get();
}

bool Fallbacks::canCompute() const
{
	while (active_child_) {
		StagePrivate* child = active_child_->pimpl();
		if (child->canCompute()) return true;

		// active child failed, continue with next
		auto next = child->it(); ++next;
		active_child_ = next->get();
	}
	return false;
}

bool Fallbacks::compute()
{
	if (!active_child_)
		return false;

	try {
		return active_child_->pimpl()->compute();
	} catch (const Property::error &e) {
		active_child_->reportPropertyError(e);
	}
	return false;
}


MergerPrivate::MergerPrivate(Merger *me, const std::string &name)
   : ParallelContainerBasePrivate(me, name)
{}

InterfaceFlags MergerPrivate::requiredInterface() const
{
	if (children().size() < 2)
		throw InitStageException(*me_, "Need 2 children at least.");

	InterfaceFlags required = ParallelContainerBasePrivate::requiredInterface();

	// all children need to share a common interface
	for (const Stage::pointer& stage : children()) {
		InterfaceFlags current = stage->pimpl()->requiredInterface();
		if (current != required)
			throw InitStageException(*stage, "Interface doesn't match the common one.");
	}

	switch (required) {
		case PROPAGATE_FORWARDS:
		case PROPAGATE_BACKWARDS:
		case UNKNOWN:
			break; // these are supported
		case GENERATE:
			throw InitStageException(*me_, "Generator stages not yet supported.");
		case CONNECT:
			throw InitStageException(*me_, "Cannot merge connecting stages. Use Connect.");
		default:
			throw InitStageException(*me_, "Children's interface not supported.");
	}
	return required;
}


Merger::Merger(const std::string &name)
   : Merger(new MergerPrivate(this, name))
{}

void Merger::reset()
{
	ParallelContainerBase::reset();
	auto impl = pimpl();
	impl->jmg_merged_.reset();
	impl->source_state_to_solutions_.clear();
}

void Merger::init(const core::RobotModelConstPtr& robot_model)
{
	ParallelContainerBase::init(robot_model);
}

Merger::Merger(MergerPrivate *impl)
   : ParallelContainerBase(impl)
{
}

bool Merger::canCompute() const
{
	for (const auto& stage : pimpl()->children())
		if (stage->pimpl()->canCompute())
			return true;
	return false;
}

bool Merger::compute()
{
	bool success = false;
	for (const auto& stage : pimpl()->children()) {
		try {
			success |= stage->pimpl()->compute();
		} catch (const Property::error &e) {
			stage->reportPropertyError(e);
		}
	}
	return success;
}

void Merger::onNewSolution(const SolutionBase& s)
{
	auto impl = pimpl();
	switch (impl->interfaceFlags()) {
	case PROPAGATE_FORWARDS:
	case PROPAGATE_BACKWARDS:
		impl->onNewPropagateSolution(s);
		break;
	case GENERATE:
		impl->onNewGeneratorSolution(s);
		break;
	default:
		assert(false);
	}
}

void MergerPrivate::onNewPropagateSolution(const SolutionBase& s)
{
	const SubTrajectory* trajectory = dynamic_cast<const SubTrajectory*>(&s);
	if (!trajectory) {
		ROS_ERROR_NAMED("Merger", "Only simple trajectories are supported");
		return;
	}

	InterfaceFlags dir = interfaceFlags();
	assert(dir == PROPAGATE_FORWARDS || dir == PROPAGATE_BACKWARDS);
	// internal source state
	const InterfaceState* source_state = (dir == PROPAGATE_FORWARDS) ? s.start() : s.end();

	// map to external source state that is shared by all children
	auto source_it = internalToExternalMap().find(source_state);
	// internal->external mapping for source state should have been created
	assert(source_it != internalToExternalMap().end());
	InterfaceState* external_source_state = &*source_it->second;

	// retrieve (or create if necessary) the ChildSolutionMap for the given external source state
	ChildSolutionMap& all_solutions = source_state_to_solutions_.insert(std::make_pair(external_source_state, ChildSolutionMap())).first->second;

	// retrieve (or create if necessary) the ChildSolutionList corresponding to the child
	ChildSolutionList& child_solutions = all_solutions.insert(std::make_pair(s.creator(), ChildSolutionList())).first->second;
	// insert the new child solution into the list
	child_solutions.push_back(trajectory);

	// do we have solutions for all children?
	if (all_solutions.size() < children().size()) return;
	assert(all_solutions.size() == children().size());

	// combine the new solution with all solutions from other children
	auto spawner = dir == PROPAGATE_FORWARDS ? &MergerPrivate::sendForward : &MergerPrivate::sendBackward;
	mergeAnyCombination(all_solutions, s, external_source_state->scene()->getCurrentState(),
	                    std::bind(spawner, this, std::placeholders::_1, external_source_state));
}

void MergerPrivate::sendForward(SubTrajectory&& t, const InterfaceState* from)
{
	// generate target state
	planning_scene::PlanningScenePtr to = from->scene()->diff();
	to->setCurrentState(t.trajectory()->getLastWayPoint());
	ParallelContainerBasePrivate::sendForward(*from, InterfaceState(to), std::move(t));
}

void MergerPrivate::sendBackward(SubTrajectory&& t, const InterfaceState* to)
{
	// generate target state
	planning_scene::PlanningScenePtr from = to->scene()->diff();
	from->setCurrentState(t.trajectory()->getFirstWayPoint());
	ParallelContainerBasePrivate::sendBackward(InterfaceState(from), *to, std::move(t));
}

void MergerPrivate::onNewGeneratorSolution(const SolutionBase& s)
{
	// TODO
}

void MergerPrivate::spawn(SubTrajectory&& t)
{

}

void MergerPrivate::mergeAnyCombination(const ChildSolutionMap& all_solutions, const SolutionBase& current,
                                        const moveit::core::RobotState& state, const Spawner& spawner)
{
	std::vector<size_t> indeces; // which solution index was considered last for i-th child?
	indeces.reserve(children().size());

	ChildSolutionList sub_solutions;
	sub_solutions.reserve(children().size());

	// initialize vector of sub solutions
	for (const auto &pair : all_solutions) {
		// all children, except current solution's creator, start with zero index
		indeces.push_back(pair.first != current.creator() ? 0 : pair.second.size()-1);
		sub_solutions.push_back(pair.second[indeces.back()]);
	}
	while (true) {
		merge(sub_solutions, state, spawner);

		// compose next combination
		size_t child = 0;
		for (auto it = all_solutions.cbegin(), end = all_solutions.cend(); it != end; ++it, ++child) {
			if (it->first == current.creator()) continue;  // skip current solution's child
			if (++indeces[child] >= it->second.size()) {
				indeces[child] = 0;  // start over with zero
				sub_solutions[child] = it->second[indeces[child]];
				continue; // and continue with next child
			}
			// otherwise, a new solution combination is available
			sub_solutions[child] = it->second[indeces[child]];
			break;
		}
		if (child == children().size())  // all combinations exhausted?
			break;
	}
}

void MergerPrivate::merge(const ChildSolutionList& sub_solutions, const moveit::core::RobotState& state, const Spawner& spawner)
{
	// transform vector of SubTrajectories into vector of RobotTrajectories
	std::vector<robot_trajectory::RobotTrajectoryConstPtr> sub_trajectories;
	sub_trajectories.reserve(sub_solutions.size());
	for (const auto& sub : sub_solutions) {
		// TODO: directly skip failures in mergeAnyCombination() or even earlier
		if (sub->isFailure())
			return;
		sub_trajectories.push_back(sub->trajectory());
	}

	moveit::core::JointModelGroup *jmg = jmg_merged_.get();
	robot_trajectory::RobotTrajectoryPtr merged = task_constructor::merge(sub_trajectories, state, jmg);
<<<<<<< HEAD
	jmg_merged_.reset(jmg);
=======
	if (jmg_merged_.get() != jmg)
		jmg_merged_.reset(jmg);
>>>>>>> b613d00f
	if (!merged) return;

	SubTrajectory t(merged);
	// accumulate costs and markers
	double costs = 0.0;
	for (const auto& sub : sub_solutions) {
		costs += sub->cost();
		t.markers().insert(t.markers().end(), sub->markers().begin(), sub->markers().end());
	}
	t.setCost(costs);
	spawner(std::move(t));
}

} }<|MERGE_RESOLUTION|>--- conflicted
+++ resolved
@@ -1234,12 +1234,8 @@
 
 	moveit::core::JointModelGroup *jmg = jmg_merged_.get();
 	robot_trajectory::RobotTrajectoryPtr merged = task_constructor::merge(sub_trajectories, state, jmg);
-<<<<<<< HEAD
-	jmg_merged_.reset(jmg);
-=======
 	if (jmg_merged_.get() != jmg)
 		jmg_merged_.reset(jmg);
->>>>>>> b613d00f
 	if (!merged) return;
 
 	SubTrajectory t(merged);
