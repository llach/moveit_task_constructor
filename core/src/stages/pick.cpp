--- conflicted
+++ resolved
@@ -83,17 +83,10 @@
 	p.set("max_distance", max_distance);
 }
 
-<<<<<<< HEAD
-void PickPlaceBase::setRelativeJointSpaceGoal(const std::map<std::string, double>& relative_joint_space_goal)
-{
-    auto& p = lift_stage_->properties();
-    p.set("relative_joint_space_goal", relative_joint_space_goal);
-=======
 void PickPlaceBase::setLiftPlace(const std::map<std::string, double>& joints)
 {
 	auto& p = lift_stage_->properties();
 	p.set("joints", joints);
->>>>>>> b613d00f
 }
 
 } } }