/*********************************************************************
 * Software License Agreement (BSD License)
 *
 *  Copyright (c) 2017, Bielefeld University
 *  All rights reserved.
 *
 *  Redistribution and use in source and binary forms, with or without
 *  modification, are permitted provided that the following conditions
 *  are met:
 *
 *   * Redistributions of source code must retain the above copyright
 *     notice, this list of conditions and the following disclaimer.
 *   * Redistributions in binary form must reproduce the above
 *     copyright notice, this list of conditions and the following
 *     disclaimer in the documentation and/or other materials provided
 *     with the distribution.
 *   * Neither the name of Bielefeld University nor the names of its
 *     contributors may be used to endorse or promote products derived
 *     from this software without specific prior written permission.
 *
 *  THIS SOFTWARE IS PROVIDED BY THE COPYRIGHT HOLDERS AND CONTRIBUTORS
 *  "AS IS" AND ANY EXPRESS OR IMPLIED WARRANTIES, INCLUDING, BUT NOT
 *  LIMITED TO, THE IMPLIED WARRANTIES OF MERCHANTABILITY AND FITNESS
 *  FOR A PARTICULAR PURPOSE ARE DISCLAIMED. IN NO EVENT SHALL THE
 *  COPYRIGHT OWNER OR CONTRIBUTORS BE LIABLE FOR ANY DIRECT, INDIRECT,
 *  INCIDENTAL, SPECIAL, EXEMPLARY, OR CONSEQUENTIAL DAMAGES (INCLUDING,
 *  BUT NOT LIMITED TO, PROCUREMENT OF SUBSTITUTE GOODS OR SERVICES;
 *  LOSS OF USE, DATA, OR PROFITS; OR BUSINESS INTERRUPTION) HOWEVER
 *  CAUSED AND ON ANY THEORY OF LIABILITY, WHETHER IN CONTRACT, STRICT
 *  LIABILITY, OR TORT (INCLUDING NEGLIGENCE OR OTHERWISE) ARISING IN
 *  ANY WAY OUT OF THE USE OF THIS SOFTWARE, EVEN IF ADVISED OF THE
 *  POSSIBILITY OF SUCH DAMAGE.
 *********************************************************************/

/* Authors: Michael Goerner, Robert Haschke
   Desc:    Move to joint-state or Cartesian goal pose
*/

#include <moveit/task_constructor/stages/move_to.h>
#include <moveit/planning_scene/planning_scene.h>
#include <rviz_marker_tools/marker_creation.h>
#include <eigen_conversions/eigen_msg.h>
#include <moveit/robot_state/conversions.h>

namespace moveit { namespace task_constructor { namespace stages {

MoveTo::MoveTo(const std::string& name, const solvers::PlannerInterfacePtr& planner)
   : PropagatingEitherWay(name)
   , planner_(planner)
{
	auto& p = properties();
	p.declare<double>("timeout", 10.0, "planning timeout"); // TODO: make this a common property in Stage
	p.declare<std::string>("group", "name of planning group");
	p.declare<std::string>("link", "", "link to move (default is tip of jmg)");

	p.declare<geometry_msgs::PoseStamped>("pose", "Cartesian target pose");
	p.declare<geometry_msgs::PointStamped>("point", "Cartesian target point");
<<<<<<< HEAD
    p.declare<std::string>("named_joint_pose", "named joint pose");
    p.declare<moveit_msgs::RobotState>("joint_pose", "joint pose as robot state message");
=======
	p.declare<std::string>("named_joint_pose", "named joint pose");
	p.declare<moveit_msgs::RobotState>("joint_pose", "joint pose");
>>>>>>> b613d00f

	p.declare<moveit_msgs::Constraints>("path_constraints", moveit_msgs::Constraints(),
	                                    "constraints to maintain during trajectory");
}

void MoveTo::init(const moveit::core::RobotModelConstPtr& robot_model)
{
	PropagatingEitherWay::init(robot_model);
	planner_->init(robot_model);

	// Check if named_joint_pose is well-defined in JMG.
	robot_state::RobotState state(robot_model);
	getJointStateGoal(state, robot_model);
}

bool MoveTo::getJointStateGoal(moveit::core::RobotState& state,
                               const robot_model::RobotModelConstPtr& robot_model) {
	const auto& props = properties();
	if (props.countDefined({"named_joint_pose", "joint_pose"}) == 2)
		throw InitStageException(*this, "Cannot define both, named_joint_pose and joint_pose");

	const std::string& group = props.get<std::string>("group");
	const moveit::core::JointModelGroup* jmg = robot_model->getJointModelGroup(group);
	if (!jmg)
		throw InitStageException(*this, "Unknown joint model group: " + group);

<<<<<<< HEAD
void MoveTo::setGoal(const std::string &joint_pose)
{
    setProperty("named_joint_pose", joint_pose);
}

void MoveTo::setGoal(const moveit_msgs::RobotState &robot_state)
{
    setProperty("joint_pose", robot_state);
}

void MoveTo::init(const moveit::core::RobotModelConstPtr& robot_model)
{
    InitStageException errors;

	PropagatingEitherWay::init(robot_model);
	planner_->init(robot_model);

    const auto& props = properties();

    // check if named_joint_pose is set. if so, convert to robot state msg
    boost::any goal = props.get("named_joint_pose");
    if (!goal.empty()) {
        const std::string& named_joint_pose = boost::any_cast<std::string>(goal);
        robot_state::RobotState state(robot_model);

        const std::string& group = props.get<std::string>("group");
        const moveit::core::JointModelGroup* jmg = robot_model->getJointModelGroup(group);

        if (!state.setToDefaultValues(jmg, named_joint_pose)) {
            ROS_WARN("MoveTo: unknown joint pose '%s' for jmg '%s'.", named_joint_pose.c_str(), group.c_str());
            errors.push_back(*this, "MoveTo: unknown joint pose.");
        } else {
            ROS_INFO("MoveTo: setting joint pose '%s' for jmg '%s' as goal.", named_joint_pose.c_str(), group.c_str());

            moveit_msgs::RobotState state_msg;
            robot_state::robotStateToRobotStateMsg(state, state_msg);

            setGoal(state_msg);
        }
    }

    if (errors) throw errors;
=======
	boost::any goal = props.get("named_joint_pose");
	if (!goal.empty()) {
		const std::string& named_joint_pose = boost::any_cast<std::string>(goal);
		if (!state.setToDefaultValues(jmg, named_joint_pose))
			throw InitStageException(*this, "Unknown joint pose: " + named_joint_pose);
		return true;
	}

	goal = props.get("joint_pose");
	if (!goal.empty()) {
		const moveit_msgs::RobotState& msg = boost::any_cast<moveit_msgs::RobotState>(goal);
		if (!msg.is_diff)
			throw InitStageException(*this, "Expecting a diff state");

		// validate specified joints
		const auto& accepted = jmg->getJointModelNames();
		for (const auto &name : msg.joint_state.name)
			if (std::find(accepted.begin(), accepted.end(), name) == accepted.end())
				throw InitStageException(*this, "Joint '" + name + "' is not part of group '" + group + "'");
		for (const auto &name : msg.multi_dof_joint_state.joint_names)
			if (std::find(accepted.begin(), accepted.end(), name) == accepted.end())
				throw InitStageException(*this, "Joint '" + name + "' is not part of group '" + group + "'");

		moveit::core::robotStateMsgToRobotState(msg, state, false);
		return true;
	}
	return false;
>>>>>>> b613d00f
}

bool MoveTo::compute(const InterfaceState &state, planning_scene::PlanningScenePtr& scene,
                     SubTrajectory &solution, Direction dir) {
	scene = state.scene()->diff();
	assert(scene->getRobotModel());

	const auto& props = properties();
	double timeout = props.get<double>("timeout");
	const std::string& group = props.get<std::string>("group");
	const moveit::core::JointModelGroup* jmg = scene->getRobotModel()->getJointModelGroup(group);
	if (!jmg) {
<<<<<<< HEAD
		ROS_WARN_STREAM("MoveTo: invalid joint model group: " << group);
		return false;
	}

	// only allow single target
    size_t count_goals = props.countDefined({"joint_pose", "pose", "point"});
	if (count_goals != 1) {
		if (count_goals == 0) ROS_WARN("MoveTo: no goal defined");
		else ROS_WARN("MoveTo: cannot plan to multiple goals");
=======
		ROS_WARN_STREAM_NAMED("MoveTo", "Invalid joint model group: " << group);
>>>>>>> b613d00f
		return false;
	}

	const auto& path_constraints = props.get<moveit_msgs::Constraints>("path_constraints");
	robot_trajectory::RobotTrajectoryPtr robot_trajectory;
	bool success = false;

<<<<<<< HEAD
    boost::any goal = props.get("joint_pose");
    if (!goal.empty()) {
        const moveit_msgs::RobotState& target_state = boost::any_cast<moveit_msgs::RobotState>(goal);
        scene->setCurrentState(target_state);
        success = planner_->plan(state.scene(), scene, jmg, timeout, robot_trajectory, path_constraints);
    } else {
		// Cartesian targets require the link name
		std::string link_name = props.get<std::string>("link");
		const moveit::core::LinkModel* link;
		if (link_name.empty())
			link_name = solvers::getEndEffectorLink(jmg);
		if (link_name.empty() || !(link = scene->getRobotModel()->getLinkModel(link_name))) {
			ROS_WARN_STREAM("MoveTo: no or invalid link name specified: " << link_name);
			return false;
		}

		Eigen::Affine3d target_eigen;

		goal = props.get("pose");
		if (!goal.empty()) {
			const geometry_msgs::PoseStamped& target = boost::any_cast<geometry_msgs::PoseStamped>(goal);
			tf::poseMsgToEigen(target.pose, target_eigen);

			// transform target into global frame
			const Eigen::Affine3d& frame = scene->getFrameTransform(target.header.frame_id);
			target_eigen = frame * target_eigen;

			// frame at target pose
			rviz_marker_tools::appendFrame(solution.markers(), target, 0.1, "ik frame");

			// frame at link
			geometry_msgs::PoseStamped pose_msg;
			pose_msg.header.frame_id = link_name;
			pose_msg.pose.orientation.w = 1.0;
			rviz_marker_tools::appendFrame(solution.markers(), pose_msg, 0.1, "ik frame");
		}

		goal = props.get("point");
		if (!goal.empty()) {
			const geometry_msgs::PointStamped& target = boost::any_cast<geometry_msgs::PointStamped>(goal);
			Eigen::Vector3d target_point;
			tf::pointMsgToEigen(target.point, target_point);

			// transform target into global frame
			const Eigen::Affine3d& frame = scene->getFrameTransform(target.header.frame_id);
			target_point = frame * target_point;

			// retain link orientation
			target_eigen = scene->getCurrentState().getGlobalLinkTransform(link_name);
			target_eigen.translation() = target_point;
		}

		success = planner_->plan(state.scene(), *link, target_eigen, jmg, timeout, robot_trajectory, path_constraints);
=======
	try {
		size_t cartesian_goals = props.countDefined({"pose", "point"});
		if (getJointStateGoal(scene->getCurrentStateNonConst(), scene->getRobotModel())) {
			if (cartesian_goals > 0)
				ROS_WARN_NAMED("MoveTo", "Ignoring Cartesian goals in favour of joint space goal");
			// plan to joint-space target
			success = planner_->plan(state.scene(), scene, jmg, timeout, robot_trajectory, path_constraints);
		} else if (cartesian_goals == 1) {
			const moveit::core::LinkModel* link;
			Eigen::Affine3d target_eigen;

			// Cartesian targets require the link name
			// TODO: use ik_frame property as in ComputeIK
			std::string link_name = props.get<std::string>("link");
			if (link_name.empty())
				link_name = solvers::getEndEffectorLink(jmg);
			if (link_name.empty() || !(link = scene->getRobotModel()->getLinkModel(link_name))) {
				ROS_WARN_STREAM_NAMED("MoveTo", "No or invalid link name specified: " << link_name);
				return false;
			}

			boost::any goal = props.get("pose");
			if (!goal.empty()) {
				const geometry_msgs::PoseStamped& target = boost::any_cast<geometry_msgs::PoseStamped>(goal);
				tf::poseMsgToEigen(target.pose, target_eigen);

				// transform target into global frame
				const Eigen::Affine3d& frame = scene->getFrameTransform(target.header.frame_id);
				target_eigen = frame * target_eigen;

				// frame at target pose
				rviz_marker_tools::appendFrame(solution.markers(), target, 0.1, "ik frame");

				// frame at link
				geometry_msgs::PoseStamped pose_msg;
				pose_msg.header.frame_id = link_name;
				pose_msg.pose.orientation.w = 1.0;
				rviz_marker_tools::appendFrame(solution.markers(), pose_msg, 0.1, "ik frame");
				return true;
			}

			goal = props.get("point");
			if (!goal.empty()) {
				const geometry_msgs::PointStamped& target = boost::any_cast<geometry_msgs::PointStamped>(goal);
				Eigen::Vector3d target_point;
				tf::pointMsgToEigen(target.point, target_point);

				// transform target into global frame
				const Eigen::Affine3d& frame = scene->getFrameTransform(target.header.frame_id);
				target_point = frame * target_point;

				// retain link orientation
				target_eigen = scene->getCurrentState().getGlobalLinkTransform(link_name);
				target_eigen.translation() = target_point;
				return true;
			}

			// plan to Cartesian target
			success = planner_->plan(state.scene(), *link, target_eigen, jmg, timeout, robot_trajectory, path_constraints);
		} else if (cartesian_goals > 1)
			ROS_WARN_NAMED("MoveTo", "Cannot plan to multiple goals");
		else if (cartesian_goals == 0)
			ROS_WARN_NAMED("MoveTo", "No goal defined");
	} catch (const InitStageException &e) {
		ROS_WARN_STREAM_NAMED("MoveTo", e.what());
		return false;
>>>>>>> b613d00f
	}

	// store result
	if (success || (robot_trajectory && storeFailures())) {
		scene->setCurrentState(robot_trajectory->getLastWayPoint());
		if (dir == BACKWARD) robot_trajectory->reverse();
		solution.setTrajectory(robot_trajectory);
	}

	return success;
}

// -1 TODO: move these as default implementation to PropagateEitherWay?
// Essentially, here compute() is a class-specific worker function
bool MoveTo::computeForward(const InterfaceState &from){
	planning_scene::PlanningScenePtr to;
	SubTrajectory trajectory;

	bool success = compute(from, to, trajectory, FORWARD);
	if (!success) trajectory.setCost(std::numeric_limits<double>::infinity());
	sendForward(from, InterfaceState(to), std::move(trajectory));
	return success;
}

bool MoveTo::computeBackward(const InterfaceState &to)
{
	planning_scene::PlanningScenePtr from;
	SubTrajectory trajectory;

	bool success = compute(to, from, trajectory, BACKWARD);
	if (!success) trajectory.setCost(std::numeric_limits<double>::infinity());
	sendBackward(InterfaceState(from), to, std::move(trajectory));
	return success;
}

} } }<|MERGE_RESOLUTION|>--- conflicted
+++ resolved
@@ -55,13 +55,8 @@
 
 	p.declare<geometry_msgs::PoseStamped>("pose", "Cartesian target pose");
 	p.declare<geometry_msgs::PointStamped>("point", "Cartesian target point");
-<<<<<<< HEAD
-    p.declare<std::string>("named_joint_pose", "named joint pose");
-    p.declare<moveit_msgs::RobotState>("joint_pose", "joint pose as robot state message");
-=======
 	p.declare<std::string>("named_joint_pose", "named joint pose");
 	p.declare<moveit_msgs::RobotState>("joint_pose", "joint pose");
->>>>>>> b613d00f
 
 	p.declare<moveit_msgs::Constraints>("path_constraints", moveit_msgs::Constraints(),
 	                                    "constraints to maintain during trajectory");
@@ -88,50 +83,6 @@
 	if (!jmg)
 		throw InitStageException(*this, "Unknown joint model group: " + group);
 
-<<<<<<< HEAD
-void MoveTo::setGoal(const std::string &joint_pose)
-{
-    setProperty("named_joint_pose", joint_pose);
-}
-
-void MoveTo::setGoal(const moveit_msgs::RobotState &robot_state)
-{
-    setProperty("joint_pose", robot_state);
-}
-
-void MoveTo::init(const moveit::core::RobotModelConstPtr& robot_model)
-{
-    InitStageException errors;
-
-	PropagatingEitherWay::init(robot_model);
-	planner_->init(robot_model);
-
-    const auto& props = properties();
-
-    // check if named_joint_pose is set. if so, convert to robot state msg
-    boost::any goal = props.get("named_joint_pose");
-    if (!goal.empty()) {
-        const std::string& named_joint_pose = boost::any_cast<std::string>(goal);
-        robot_state::RobotState state(robot_model);
-
-        const std::string& group = props.get<std::string>("group");
-        const moveit::core::JointModelGroup* jmg = robot_model->getJointModelGroup(group);
-
-        if (!state.setToDefaultValues(jmg, named_joint_pose)) {
-            ROS_WARN("MoveTo: unknown joint pose '%s' for jmg '%s'.", named_joint_pose.c_str(), group.c_str());
-            errors.push_back(*this, "MoveTo: unknown joint pose.");
-        } else {
-            ROS_INFO("MoveTo: setting joint pose '%s' for jmg '%s' as goal.", named_joint_pose.c_str(), group.c_str());
-
-            moveit_msgs::RobotState state_msg;
-            robot_state::robotStateToRobotStateMsg(state, state_msg);
-
-            setGoal(state_msg);
-        }
-    }
-
-    if (errors) throw errors;
-=======
 	boost::any goal = props.get("named_joint_pose");
 	if (!goal.empty()) {
 		const std::string& named_joint_pose = boost::any_cast<std::string>(goal);
@@ -159,7 +110,6 @@
 		return true;
 	}
 	return false;
->>>>>>> b613d00f
 }
 
 bool MoveTo::compute(const InterfaceState &state, planning_scene::PlanningScenePtr& scene,
@@ -172,19 +122,7 @@
 	const std::string& group = props.get<std::string>("group");
 	const moveit::core::JointModelGroup* jmg = scene->getRobotModel()->getJointModelGroup(group);
 	if (!jmg) {
-<<<<<<< HEAD
-		ROS_WARN_STREAM("MoveTo: invalid joint model group: " << group);
-		return false;
-	}
-
-	// only allow single target
-    size_t count_goals = props.countDefined({"joint_pose", "pose", "point"});
-	if (count_goals != 1) {
-		if (count_goals == 0) ROS_WARN("MoveTo: no goal defined");
-		else ROS_WARN("MoveTo: cannot plan to multiple goals");
-=======
 		ROS_WARN_STREAM_NAMED("MoveTo", "Invalid joint model group: " << group);
->>>>>>> b613d00f
 		return false;
 	}
 
@@ -192,61 +130,6 @@
 	robot_trajectory::RobotTrajectoryPtr robot_trajectory;
 	bool success = false;
 
-<<<<<<< HEAD
-    boost::any goal = props.get("joint_pose");
-    if (!goal.empty()) {
-        const moveit_msgs::RobotState& target_state = boost::any_cast<moveit_msgs::RobotState>(goal);
-        scene->setCurrentState(target_state);
-        success = planner_->plan(state.scene(), scene, jmg, timeout, robot_trajectory, path_constraints);
-    } else {
-		// Cartesian targets require the link name
-		std::string link_name = props.get<std::string>("link");
-		const moveit::core::LinkModel* link;
-		if (link_name.empty())
-			link_name = solvers::getEndEffectorLink(jmg);
-		if (link_name.empty() || !(link = scene->getRobotModel()->getLinkModel(link_name))) {
-			ROS_WARN_STREAM("MoveTo: no or invalid link name specified: " << link_name);
-			return false;
-		}
-
-		Eigen::Affine3d target_eigen;
-
-		goal = props.get("pose");
-		if (!goal.empty()) {
-			const geometry_msgs::PoseStamped& target = boost::any_cast<geometry_msgs::PoseStamped>(goal);
-			tf::poseMsgToEigen(target.pose, target_eigen);
-
-			// transform target into global frame
-			const Eigen::Affine3d& frame = scene->getFrameTransform(target.header.frame_id);
-			target_eigen = frame * target_eigen;
-
-			// frame at target pose
-			rviz_marker_tools::appendFrame(solution.markers(), target, 0.1, "ik frame");
-
-			// frame at link
-			geometry_msgs::PoseStamped pose_msg;
-			pose_msg.header.frame_id = link_name;
-			pose_msg.pose.orientation.w = 1.0;
-			rviz_marker_tools::appendFrame(solution.markers(), pose_msg, 0.1, "ik frame");
-		}
-
-		goal = props.get("point");
-		if (!goal.empty()) {
-			const geometry_msgs::PointStamped& target = boost::any_cast<geometry_msgs::PointStamped>(goal);
-			Eigen::Vector3d target_point;
-			tf::pointMsgToEigen(target.point, target_point);
-
-			// transform target into global frame
-			const Eigen::Affine3d& frame = scene->getFrameTransform(target.header.frame_id);
-			target_point = frame * target_point;
-
-			// retain link orientation
-			target_eigen = scene->getCurrentState().getGlobalLinkTransform(link_name);
-			target_eigen.translation() = target_point;
-		}
-
-		success = planner_->plan(state.scene(), *link, target_eigen, jmg, timeout, robot_trajectory, path_constraints);
-=======
 	try {
 		size_t cartesian_goals = props.countDefined({"pose", "point"});
 		if (getJointStateGoal(scene->getCurrentStateNonConst(), scene->getRobotModel())) {
@@ -313,7 +196,6 @@
 	} catch (const InitStageException &e) {
 		ROS_WARN_STREAM_NAMED("MoveTo", e.what());
 		return false;
->>>>>>> b613d00f
 	}
 
 	// store result
