--- conflicted
+++ resolved
@@ -176,16 +176,7 @@
 		// mark solution as failure
 		solution->setCost(std::numeric_limits<double>::infinity());
 	} else {
-<<<<<<< HEAD
-		robot_trajectory::RobotTrajectoryConstPtr t = nullptr;
-		if(sub_trajectories.size() >= 2)
-			t = merge(sub_trajectories, intermediate_scenes, from.scene()->getCurrentState());
-		else
-			t = sub_trajectories[0];
-
-=======
 		auto t = merge(sub_trajectories, intermediate_scenes, from.scene()->getCurrentState());
->>>>>>> b613d00f
 		if (t) {
 			connect(from, to, SubTrajectory(t));
 			return true;
