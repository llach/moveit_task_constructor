--- conflicted
+++ resolved
@@ -90,12 +90,8 @@
 
 namespace {
 
-<<<<<<< HEAD
-// TODO: move to MoveIt, lift active_components_only_ from fcl to common interface
-=======
 // ??? TODO: provide callback methods in PlanningScene class / probably not very useful here though...
 // TODO: move into MoveIt! core, lift active_components_only_ from fcl to common interface
->>>>>>> b613d00f
 bool isTargetPoseColliding(const planning_scene::PlanningScenePtr& scene,
                            Eigen::Affine3d pose, const robot_model::LinkModel* link,
                            collision_detection::CollisionResult* collision_result = nullptr)
