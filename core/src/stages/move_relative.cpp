--- conflicted
+++ resolved
@@ -57,54 +57,12 @@
 
 	p.declare<geometry_msgs::TwistStamped>("twist", "Cartesian twist transform");
 	p.declare<geometry_msgs::Vector3Stamped>("direction", "Cartesian translation direction");
-<<<<<<< HEAD
-    p.declare<std::map<std::string, double>>("relative_joint_space_goal", "Relative joint space goal");
-=======
 	p.declare<std::map<std::string, double>>("joints", "Relative joint space goal");
->>>>>>> b613d00f
 
 	p.declare<moveit_msgs::Constraints>("path_constraints", moveit_msgs::Constraints(),
 	                                    "constraints to maintain during trajectory");
 }
 
-<<<<<<< HEAD
-void MoveRelative::setRelativeJointSpaceGoal(const std::map<std::string, double>& goal){
-    setProperty("relative_joint_space_goal", goal);
-}
-
-void MoveRelative::setGroup(const std::string& group){
-	setProperty("group", group);
-}
-
-void MoveRelative::setLink(const std::string& link){
-	setProperty("link", link);
-}
-
-void MoveRelative::setMinDistance(double distance){
-	setProperty("min_distance", distance);
-}
-
-void MoveRelative::setMaxDistance(double distance){
-	setProperty("max_distance", distance);
-}
-
-void MoveRelative::setMinMaxDistance(double min_distance, double max_distance){
-	setProperty("min_distance", min_distance);
-	setProperty("max_distance", max_distance);
-}
-
-void MoveRelative::along(const geometry_msgs::TwistStamped &twist)
-{
-	setProperty("twist", twist);
-}
-
-void MoveRelative::along(const geometry_msgs::Vector3Stamped &direction)
-{
-	setProperty("direction", direction);
-}
-
-=======
->>>>>>> b613d00f
 void MoveRelative::init(const moveit::core::RobotModelConstPtr& robot_model)
 {
 	PropagatingEitherWay::init(robot_model);
@@ -126,11 +84,7 @@
 	}
 
 	// only allow single target
-<<<<<<< HEAD
-    size_t count_goals = props.countDefined({"twist", "direction", "relative_joint_space_goal"});
-=======
 	size_t count_goals = props.countDefined({"twist", "direction", "joints"});
->>>>>>> b613d00f
 	if (count_goals != 1) {
 		if (count_goals == 0) ROS_WARN_NAMED("MoveRelative", "No goal defined");
 		else ROS_WARN_NAMED("MoveRelative", "Cannot plan to multiple goals");
@@ -233,49 +187,6 @@
 			}
 			linear_norm = linear.norm();
 
-<<<<<<< HEAD
-    goal = props.get("relative_joint_space_goal");
-    if (!goal.empty()) {
-
-        const auto &start_state = scene->getCurrentState();
-        auto& current_state = scene->getCurrentStateNonConst();
-        joint_space_goal_ = true;
-
-        const std::map<std::string, double>& relative_joint_position_map = boost::any_cast<std::map<std::string, double>>(goal);
-
-        for (auto j : relative_joint_position_map) {
-            double new_pos = (start_state.getVariablePosition(j.first) + j.second);
-            current_state.setVariablePosition(j.first, new_pos);
-
-            auto jm = scene->getRobotModel()->getJointModel(j.first);
-            current_state.enforceBounds(jm);
-            current_state.update(true);
-        }
-    }
-
-    robot_trajectory::RobotTrajectoryPtr robot_trajectory;
-    bool success = false;
-
-    if (joint_space_goal_) {
-        success = planner_->plan(state.scene(), scene, jmg, timeout, robot_trajectory,
-                                 props.get<moveit_msgs::Constraints>("path_constraints"));
-    } else {
-        success = planner_->plan(state.scene(), *link, target_eigen, jmg, timeout, robot_trajectory,
-                                      props.get<moveit_msgs::Constraints>("path_constraints"));
-    }
-
-	// min_distance reached?
-	if (min_distance > 0.0) {
-		double distance = 0.0;
-		if (robot_trajectory && robot_trajectory->getWayPointCount() > 0) {
-			const robot_state::RobotState& reached_state = robot_trajectory->getLastWayPoint();
-			Eigen::Affine3d reached_pose = reached_state.getGlobalLinkTransform(link);
-			if (use_rotation_distance) {
-				Eigen::AngleAxisd rotation(reached_pose.linear() * link_pose.linear().transpose());
-				distance = rotation.angle();
-			} else
-				distance = (reached_pose.translation() - link_pose.translation()).norm();
-=======
 			// invert direction?
 			if (dir == BACKWARD)
 				linear *= -1.0;
@@ -284,7 +195,6 @@
 			linear = frame_pose.linear() * linear;
 			target_eigen = link_pose;
 			target_eigen.translation() += linear;
->>>>>>> b613d00f
 		}
 
 		success = planner_->plan(state.scene(), *link, target_eigen, jmg, timeout, robot_trajectory, path_constraints);
