/*********************************************************************
 * Software License Agreement (BSD License)
 *
 *  Copyright (c) 2018, Bielefeld University
 *  All rights reserved.
 *
 *  Redistribution and use in source and binary forms, with or without
 *  modification, are permitted provided that the following conditions
 *  are met:
 *
 *   * Redistributions of source code must retain the above copyright
 *     notice, this list of conditions and the following disclaimer.
 *   * Redistributions in binary form must reproduce the above
 *     copyright notice, this list of conditions and the following
 *     disclaimer in the documentation and/or other materials provided
 *     with the distribution.
 *   * Neither the name of Bielefeld University nor the names of its
 *     contributors may be used to endorse or promote products derived
 *     from this software without specific prior written permission.
 *
 *  THIS SOFTWARE IS PROVIDED BY THE COPYRIGHT HOLDERS AND CONTRIBUTORS
 *  "AS IS" AND ANY EXPRESS OR IMPLIED WARRANTIES, INCLUDING, BUT NOT
 *  LIMITED TO, THE IMPLIED WARRANTIES OF MERCHANTABILITY AND FITNESS
 *  FOR A PARTICULAR PURPOSE ARE DISCLAIMED. IN NO EVENT SHALL THE
 *  COPYRIGHT OWNER OR CONTRIBUTORS BE LIABLE FOR ANY DIRECT, INDIRECT,
 *  INCIDENTAL, SPECIAL, EXEMPLARY, OR CONSEQUENTIAL DAMAGES (INCLUDING,
 *  BUT NOT LIMITED TO, PROCUREMENT OF SUBSTITUTE GOODS OR SERVICES;
 *  LOSS OF USE, DATA, OR PROFITS; OR BUSINESS INTERRUPTION) HOWEVER
 *  CAUSED AND ON ANY THEORY OF LIABILITY, WHETHER IN CONTRACT, STRICT
 *  LIABILITY, OR TORT (INCLUDING NEGLIGENCE OR OTHERWISE) ARISING IN
 *  ANY WAY OUT OF THE USE OF THIS SOFTWARE, EVEN IF ADVISED OF THE
 *  POSSIBILITY OF SUCH DAMAGE.
 *********************************************************************/

/* Authors: Robert Haschke */

#include <moveit/task_constructor/stages/simple_grasp.h>

#include <moveit/task_constructor/stages/generate_grasp_pose.h>
#include <moveit/task_constructor/stages/compute_ik.h>
#include <moveit/task_constructor/stages/modify_planning_scene.h>
#include <moveit/task_constructor/stages/move_to.h>
#include <moveit/task_constructor/solvers/pipeline_planner.h>

#include <moveit/planning_scene/planning_scene.h>

#include <Eigen/Geometry>
#include <eigen_conversions/eigen_msg.h>

namespace moveit { namespace task_constructor { namespace stages {

SimpleGraspBase::SimpleGraspBase(const std::string& name, bool forward)
   : SerialContainer(name)
{
	int insertion_position = forward ? -1 : 0; // insert children at end / front, i.e. normal or reverse order
	{
		auto gengrasp = std::make_unique<GenerateGraspPose>(forward ? "generate grasp pose" : "generate release pose");
		grasp_generator_ = gengrasp.get();

		auto ik = std::make_unique<ComputeIK>("compute ik", std::move(gengrasp));
		const std::initializer_list<std::string>& grasp_prop_names = { "eef", "pregrasp", "object", "angle_delta" };
		ik->exposePropertiesOfChild(0, grasp_prop_names);
		insert(std::move(ik), insertion_position);

		exposePropertiesOfChild(insertion_position, grasp_prop_names);
		exposePropertiesOfChild(insertion_position, { "max_ik_solutions", "timeout", "ik_frame" });
	}
	{
		auto allow_touch = std::make_unique<ModifyPlanningScene>(forward ? "allow object collision" : "forbid object collision");
		PropertyMap& p = allow_touch->properties();
		p.declare<std::string>("eef");
		p.declare<std::string>("object");
		p.configureInitFrom(Stage::PARENT, { "eef", "object" });

		allow_touch->setCallback([this](const planning_scene::PlanningScenePtr& scene, const PropertyMap& p){
			collision_detection::AllowedCollisionMatrix& acm = scene->getAllowedCollisionMatrixNonConst();
			const std::string& eef = p.get<std::string>("eef");
			const std::string& object = p.get<std::string>("object");
			acm.setEntry(object, scene->getRobotModel()->getEndEffector(eef)
			             ->getLinkModelNamesWithCollisionGeometry(), true);
		});
		insert(std::move(allow_touch), insertion_position);
	}
	{
		auto pipeline = std::make_shared<solvers::PipelinePlanner>();
		pipeline->setTimeout(8.0);
		pipeline->setPlannerId("RRTConnectkConfigDefault");

		auto move = std::make_unique<MoveTo>(forward ? "close gripper" : "open gripper", pipeline);
		PropertyMap& p = move->properties();
		p.property("group").configureInitFrom(Stage::PARENT, [this](const PropertyMap& parent_map){
			const std::string& eef = parent_map.get<std::string>("eef");
			const moveit::core::JointModelGroup* jmg = model_->getEndEffector(eef);
			return boost::any(jmg->getName());
		});
		insert(std::move(move), insertion_position);
<<<<<<< HEAD
        exposePropertyOfChildAs(insertion_position, "named_joint_pose", forward ? "grasp" : "pregrasp");
=======
		exposePropertyOfChildAs(insertion_position, "named_joint_pose", forward ? "grasp" : "pregrasp");
>>>>>>> b613d00f
	}
	{
		auto attach = std::make_unique<ModifyPlanningScene>(forward ? "attach object" : "detach object");
		PropertyMap& p = attach->properties();
		p.declare<std::string>("eef");
		p.declare<std::string>("object");
		p.configureInitFrom(Stage::PARENT, { "eef", "object" });
		attach->setCallback([this, forward](const planning_scene::PlanningScenePtr& scene, const PropertyMap& p){
				const std::string& eef = p.get<std::string>("eef");
				moveit_msgs::AttachedCollisionObject obj;
				obj.object.operation = forward ? (int8_t) moveit_msgs::CollisionObject::ADD
				                               : (int8_t) moveit_msgs::CollisionObject::REMOVE;
				obj.link_name = scene->getRobotModel()->getEndEffector(eef)->getEndEffectorParentGroup().second;
				obj.object.id = p.get<std::string>("object");
				scene->processAttachedCollisionObjectMsg(obj);
			});
		insert(std::move(attach), insertion_position);
	}
}

void SimpleGraspBase::init(const moveit::core::RobotModelConstPtr& robot_model)
{
	model_ = robot_model;
	SerialContainer::init(robot_model);
}

void SimpleGraspBase::setMonitoredStage(Stage* monitored)
{
	grasp_generator_->setMonitoredStage(monitored);
}

void SimpleGraspBase::setIKFrame(const Eigen::Affine3d& pose, const std::string& link) {
	geometry_msgs::PoseStamped pose_msg;
	pose_msg.header.frame_id = link;
	tf::poseEigenToMsg(pose, pose_msg.pose);
	setIKFrame(pose_msg);
}

} } }<|MERGE_RESOLUTION|>--- conflicted
+++ resolved
@@ -94,11 +94,7 @@
 			return boost::any(jmg->getName());
 		});
 		insert(std::move(move), insertion_position);
-<<<<<<< HEAD
-        exposePropertyOfChildAs(insertion_position, "named_joint_pose", forward ? "grasp" : "pregrasp");
-=======
 		exposePropertyOfChildAs(insertion_position, "named_joint_pose", forward ? "grasp" : "pregrasp");
->>>>>>> b613d00f
 	}
 	{
 		auto attach = std::make_unique<ModifyPlanningScene>(forward ? "attach object" : "detach object");
