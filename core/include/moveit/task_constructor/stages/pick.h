/*********************************************************************
 * Software License Agreement (BSD License)
 *
 *  Copyright (c) 2018, Bielefeld University
 *  All rights reserved.
 *
 *  Redistribution and use in source and binary forms, with or without
 *  modification, are permitted provided that the following conditions
 *  are met:
 *
 *   * Redistributions of source code must retain the above copyright
 *     notice, this list of conditions and the following disclaimer.
 *   * Redistributions in binary form must reproduce the above
 *     copyright notice, this list of conditions and the following
 *     disclaimer in the documentation and/or other materials provided
 *     with the distribution.
 *   * Neither the name of Bielefeld University nor the names of its
 *     contributors may be used to endorse or promote products derived
 *     from this software without specific prior written permission.
 *
 *  THIS SOFTWARE IS PROVIDED BY THE COPYRIGHT HOLDERS AND CONTRIBUTORS
 *  "AS IS" AND ANY EXPRESS OR IMPLIED WARRANTIES, INCLUDING, BUT NOT
 *  LIMITED TO, THE IMPLIED WARRANTIES OF MERCHANTABILITY AND FITNESS
 *  FOR A PARTICULAR PURPOSE ARE DISCLAIMED. IN NO EVENT SHALL THE
 *  COPYRIGHT OWNER OR CONTRIBUTORS BE LIABLE FOR ANY DIRECT, INDIRECT,
 *  INCIDENTAL, SPECIAL, EXEMPLARY, OR CONSEQUENTIAL DAMAGES (INCLUDING,
 *  BUT NOT LIMITED TO, PROCUREMENT OF SUBSTITUTE GOODS OR SERVICES;
 *  LOSS OF USE, DATA, OR PROFITS; OR BUSINESS INTERRUPTION) HOWEVER
 *  CAUSED AND ON ANY THEORY OF LIABILITY, WHETHER IN CONTRACT, STRICT
 *  LIABILITY, OR TORT (INCLUDING NEGLIGENCE OR OTHERWISE) ARISING IN
 *  ANY WAY OUT OF THE USE OF THIS SOFTWARE, EVEN IF ADVISED OF THE
 *  POSSIBILITY OF SUCH DAMAGE.
 *********************************************************************/

/* Authors: Robert Haschke */

#pragma once

#include <moveit/macros/class_forward.h>
#include <moveit/task_constructor/container.h>
#include <geometry_msgs/TwistStamped.h>

namespace moveit { namespace task_constructor {

namespace solvers {
MOVEIT_CLASS_FORWARD(CartesianPath)
}

namespace stages {

/** PickPlaceBase wraps the pipeline to pick or place an object with a given end effector.
 *
 * Picking consist of the following sub stages:
 * - linearly approaching the object along an approach direction/twist
 * - "grasp" end effector posture
 * - attach object
 * - lift along along a given direction/twist
 *
 * Placing consist of the inverse order of stages:
 * - place down along a given direction
 * - detach the object
 * - linearly retract end effector
 *
 * The end effector postures corresponding to pre-grasp and grasp as well as
 * the end effector's Cartesian pose needs to be provided by an external grasp stage.
 */
class PickPlaceBase : public SerialContainer {
	solvers::CartesianPathPtr cartesian_solver_;
	Stage* grasp_stage_ = nullptr;
	Stage* approach_stage_ = nullptr;
	Stage* lift_stage_ = nullptr;

public:
	PickPlaceBase(Stage::pointer &&grasp_stage, const std::string& name, bool forward);

	void init(const moveit::core::RobotModelConstPtr& robot_model) override;

	void setEndEffector(const std::string& eef) {
		properties().set<std::string>("eef", eef);
	}
	void setObject(const std::string& object) {
		properties().set<std::string>("object", object);
	}

	solvers::CartesianPathPtr cartesianSolver() { return cartesian_solver_; }

	void setApproachRetract(const geometry_msgs::TwistStamped& motion,
	                        double min_distance, double max_distance);

	void setLiftPlace(const geometry_msgs::TwistStamped& motion,
	                  double min_distance, double max_distance);
<<<<<<< HEAD

    void setRelativeJointSpaceGoal(const std::map<std::string, double>& relative_joint_space_goal);
=======
	void setLiftPlace(const std::map<std::string, double>& joints);
>>>>>>> b613d00f
};


/// specialization of PickPlaceBase to realize picking
class Pick : public PickPlaceBase {
public:
	Pick(Stage::pointer &&grasp_stage, const std::string& name = "pick")
	   : PickPlaceBase(std::move(grasp_stage), name, true)
	{}

	void setApproachMotion(const geometry_msgs::TwistStamped& motion,
	                       double min_distance, double max_distance) {
		setApproachRetract(motion, min_distance, max_distance);
	}

	void setLiftMotion(const geometry_msgs::TwistStamped& motion,
	                   double min_distance, double max_distance) {
		setLiftPlace(motion, min_distance, max_distance);
	}
<<<<<<< HEAD

    void setRelativeJointSpaceLiftGoal(const std::map<std::string, double>& relative_joint_space_goal) {
        setRelativeJointSpaceGoal(relative_joint_space_goal);
    }
=======
	void setLiftMotion(const std::map<std::string, double>& joints) {
		setLiftPlace(joints);
	}
>>>>>>> b613d00f
};


/// specialization of PickPlaceBase to realize placing
class Place : public PickPlaceBase {
public:
	Place(Stage::pointer &&ungrasp_stage, const std::string& name = "place")
	   : PickPlaceBase(std::move(ungrasp_stage), name, false)
	{}

	void setRetractMotion(const geometry_msgs::TwistStamped& motion,
	                      double min_distance, double max_distance) {
		setApproachRetract(motion, min_distance, max_distance);
	}

	void setPlaceMotion(const geometry_msgs::TwistStamped& motion,
	                   double min_distance, double max_distance) {
		setLiftPlace(motion, min_distance, max_distance);
	}
	void setPlaceMotion(const std::map<std::string, double>& joints) {
		setLiftPlace(joints);
	}
};


} } }<|MERGE_RESOLUTION|>--- conflicted
+++ resolved
@@ -89,12 +89,7 @@
 
 	void setLiftPlace(const geometry_msgs::TwistStamped& motion,
 	                  double min_distance, double max_distance);
-<<<<<<< HEAD
-
-    void setRelativeJointSpaceGoal(const std::map<std::string, double>& relative_joint_space_goal);
-=======
 	void setLiftPlace(const std::map<std::string, double>& joints);
->>>>>>> b613d00f
 };
 
 
@@ -114,16 +109,9 @@
 	                   double min_distance, double max_distance) {
 		setLiftPlace(motion, min_distance, max_distance);
 	}
-<<<<<<< HEAD
-
-    void setRelativeJointSpaceLiftGoal(const std::map<std::string, double>& relative_joint_space_goal) {
-        setRelativeJointSpaceGoal(relative_joint_space_goal);
-    }
-=======
 	void setLiftMotion(const std::map<std::string, double>& joints) {
 		setLiftPlace(joints);
 	}
->>>>>>> b613d00f
 };
 
 
